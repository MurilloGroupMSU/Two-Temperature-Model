--- conflicted
+++ resolved
@@ -84,10 +84,6 @@
         return λDe
 
     @staticmethod
-<<<<<<< HEAD
-    def electron_plasma_frequency(n_e):
-        return np.sqrt( n_e*ee**2 / (m_e*ε_0) )
-=======
     def ion_Debye_length(ni, Ti, Zi):
         """
         Returns the ion Debye length
@@ -99,7 +95,6 @@
         λDe = np.sqrt(ε_0*k_B*Ti/((Zi * ee)**2*ni) )
         return λDe
     
->>>>>>> 0b1bb3bb
 
     # Class Methods
     @classmethod
@@ -142,8 +137,6 @@
         λDe = hbar/ (2*m_e*vthe)
         return λDe
 
-<<<<<<< HEAD
-=======
 
     @staticmethod
     def average_temperature(m1, T1, m2, T2):
@@ -152,7 +145,6 @@
         return T_avg
     
 
->>>>>>> 0b1bb3bb
 class Plasma_Formulary_Physics(Physical_Parameters):
     """
     Defines physical quantities using the plasma formulary
@@ -267,9 +259,13 @@
             G: electron-ion coupling 
         """
         Ce = cls.electron_heat_capacity(n_e, Te)
-        τei_e = cls.ei_relaxation_time( n_e, n_i, m_i, Z_i, Te, Ti) 
-        
-        G = Ce/τei_e
+        Ci = cls.ion_heat_capacity(n_i, Ti)
+        τei, τie = cls.ei_relaxation_times( n_e, n_i, m_i, Z_i, Te, Ti) 
+        
+        Gei = Ce/τei
+        Gie = Ci/τie
+	G = Gei #Same!
+			
         return G
 
     @classmethod
@@ -282,16 +278,9 @@
             ke: [k_B /(ms)]
         """
         vthe = cls.electron_thermal_velocity(Te)
-<<<<<<< HEAD
-        τee  = cls.ee_relaxation_time(n_e, n_i, m_i, Z_i, Te, Ti)
-        τei  = cls.ei_relaxation_time(n_e, n_i, m_i, Z_i, Te, Ti)
+        τei, _  = cls.ei_relaxation_times(n_e, n_i, m_i, Z_i, Te, Ti)
         Ce   = cls.electron_heat_capacity(n_e, Te)
-        ke = 1/3 * vthe**2 *τee * Ce  #if τee >> τei, otherwise some reciprocal addition 
-=======
-        τei, _  = cls.ei_relaxation_times(n_e, n_i, m_i, Z_i, Te, Ti)
-        Ce   = cls.electron_heat_capacity(n_e)
         ke = 1/3 * vthe**2 *τei * Ce 
->>>>>>> 0b1bb3bb
         return ke
 
     @classmethod
@@ -342,24 +331,8 @@
         
         λ = 0.5*np.log(1+bmax**2/bref**2) # effectively logΛ
 
-<<<<<<< HEAD
-        vth_e = np.sqrt(k_B*Te/m_e)
-
-=======
-        # vth_e = k_B*Te/m_e
-        # T_avg = cls.average_temperature(m_e, Te, m_i, Ti)
->>>>>>> 0b1bb3bb
         unit_conversion = (4*π*ε_0)**2
 
-<<<<<<< HEAD
-        return τei
-    
-    @classmethod   
-    def ee_relaxation_time(cls, n_e, n_i, m_i, Z_i, Te, Ti):
-        """
-        Based on J-T paper
-        CHECK WHAT T?????????  
-=======
 
         τei = unit_conversion* (3 * m_i * m_e) / (4 * np.sqrt(2*π)*n_i*Z_i**2*ee**4*λ ) * ( vthe**2  + vthi**2  )**(3/2)
         τie = unit_conversion* (3 * m_i * m_e) / (4 * np.sqrt(2*π)*n_e*Z_i**2*ee**4*λ ) * ( vthe**2  + vthi**2  )**(3/2)
@@ -516,13 +489,16 @@
         Returns:
             G: electron-ion coupling 
         """
-        Ce = cls.electron_heat_capacity(n_e)
-        Ci = cls.ion_heat_capacity(n_i)
+        Ce = cls.electron_heat_capacity(n_e, Te)
+        Ci = cls.ion_heat_capacity(n_i, Ti)
         τei, τie = cls.ei_relaxation_times( n_e, n_i, m_i, Z_i, Te, Ti) 
         
         Gei = Ce/τei
         Gie = Ci/τie
-        return Gei, Gie
+	G = Gei #Same!
+			
+        return G
+
 
     @classmethod
     def electron_thermal_conductivity(cls, n_e, n_i, m_i, Z_i, Te, Ti):
@@ -567,7 +543,6 @@
     def ei_relaxation_times(cls, n_e, n_i, m_i, Z_i, Te, Ti):
         """
         Returns SMT formula 21 in Stanton Murillo Phys Plasmas
->>>>>>> 0b1bb3bb
         Args:
             n_e: e number density [1/m^3]
             n_i: ion number density [1/m^3]
@@ -579,25 +554,6 @@
             τei relaxation time [s]
 
         """
-<<<<<<< HEAD
-        vth_e = np.sqrt(k_B*Te/m_e)
-        λD = cls.electron_Debye_length(n_e, Te)
-        ωp = cls.electron_plasma_frequency(n_e)
-        bmax = vth_e/ωp
-
-        bmin = np.max([Z_i*ee**2/(k_B*Te), hbar/(np.sqrt(m_e*k_B*Te))])  ### CHECK WHAT T?????????        
-        # print("bmin ", bmin)
-        # print("bmax ", bmax)
-
-
-        lnΛ = 1#0.5*np.log(1+bmax**2/bmin**2) # effectively logΛ
-        # print("lnΛ = ", lnΛ)
-
-        unit_conversion = (4*π*ε_0)**2
-        τee = unit_conversion* (3 * m_e**2) / (2 * np.sqrt(2)*π*n_e*ee**4*lnΛ ) * vth_e**3
-
-        return τee
-=======
         charge_factor = (  - Z_i * ee**2/( 4 *  π * ε_0) )**2
         mass_factor = np.sqrt(m_e *  m_i)/( m_i + m_e)**(3/2)
         T_avg = cls.average_temperature(m_e, Te, m_i, Ti)
@@ -614,7 +570,6 @@
 
         return 1/nu_ei, 1/nu_ie
     
->>>>>>> 0b1bb3bb
 
     @classmethod
     def electron_diffusivity(cls, n_e, n_i, m_i, Z_i, Te, Ti):
